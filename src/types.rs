--- conflicted
+++ resolved
@@ -98,11 +98,6 @@
     }
 }
 
-<<<<<<< HEAD
 pub const TILE_SIZE: f32 = 1.0;     // world units per tile
 pub const ELEVATION_FRACTION: f32 = 0.4; // fraction of tile width per elevation step
 pub const TILE_HEIGHT: f32 = TILE_SIZE * ELEVATION_FRACTION;   // height per elevation step
-=======
-pub const TILE_SIZE: f32 = 1.0; // world units per tile
-pub const TILE_HEIGHT: f32 = 1.0; // height per elevation step
->>>>>>> 4a40d3d2
